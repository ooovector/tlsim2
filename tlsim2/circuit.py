import numpy as np
from abc import abstractmethod
from scipy.linalg import pinv, eig
from scipy.sparse.linalg import eigs
from scipy.optimize import fsolve
from typing import List, Mapping, Any, Iterable
from collections import OrderedDict
from scipy.constants import h, hbar, e
from matplotlib import pyplot as plt
from .linear import NonlinearElement


class Circuit:
    def __init__(self, name=None):
        self.name = name
        self.node_names = []
        self.elements = OrderedDict()
        self.connections = dict()
        self.shorted_nodes = []

        self.terminal_nodes = {}

        self.solution_valid = False
        self.w = None
        self.v = None

        self.li = None
        self.c = None
        self.ri = None
        self.ci = None

        self.nonlinear_elements = OrderedDict()

        self.node_names = []
        self.linear_coordinate_transform = np.asarray(0)
        self.variables_types = []

        self.variables = []
        self.phase_periods = 7  # phase periods for extended variables
        self.nodeNo = 128

    def short(self, node):
        self.shorted_nodes.append(node)

    def add_element(self, element, connection):
        if element.name in self.elements:
            raise ValueError(f'Element with name {element.name} already in Circuit')
        self.elements[element.name] = element

        if hasattr(element, 'get_lagrangian_series'):
            self.nonlinear_elements[element.name] = element
        self.connections[element.name] = connection

        for k, v in connection.items():
            if k not in element.get_terminal_names():
                raise KeyError('No such connection in element: '+str(k))

        for node_name in connection.values():
            if node_name not in self.node_names:
                self.node_names.append(node_name)

        self.solution_valid = False

    def get_num_dof(self):
        return len(self.node_names)

    def connections_circuit(self):
        node_names = [name for name in self.node_names if name not in self.shorted_nodes]
        connections = {element_name: {k: v for k, v in connection.items()} \
                            for element_name, connection in self.connections.items()}
        # for element_id, element, connection in zip(range(len(self.elements)), self.elements, connections):
        for element in self.elements.values():
            connection = connections[element.name]
            element_nodes = element.get_terminal_names()
            for node_name in element_nodes:
                if node_name not in connection:
                    new_node_name = f'{element.name}_{node_name}_disconnected'
                    connection[node_name] = new_node_name
                    node_names.append(new_node_name)
        return node_names, connections

    def get_system_licri(self, element_mask: List = None):
        """
        Returns inverse inductance (li), capacitance (c) and resistance matrices (r) of system, including only
        contributions by circuit elements in element_mask (all elements, if element_mask is None)
        :param element_mask:
        :return:
        """
        node_names, connections = self.connections_circuit()

        li = np.zeros((len(node_names), len(node_names)), dtype=np.complex128)
        c = np.zeros((len(node_names), len(node_names)), dtype=np.complex128)
        ri = np.zeros((len(node_names), len(node_names)), dtype=np.complex128)

        if element_mask is None:
            element_mask = [element for element in self.elements.values()]

        for element in self.elements.values():
            connection = connections[element.name]

            if element not in element_mask:
                continue
            circuit_connection_ids = [node_names.index(connection[t]) if connection[t] in node_names else None\
                                      for t in element.get_terminal_names()]
            li_el, c_el, ri_el = element.get_element_licri()
            for i1, i2 in enumerate(circuit_connection_ids):
                if i2 is None:
                    continue
                for j1, j2 in enumerate(circuit_connection_ids):
                    if j2 is None:
                        continue
                    li[i2, j2] += li_el[i1, j1]
                    c[i2, j2] += c_el[i1, j1]
                    ri[i2, j2] += ri_el[i1, j1]

        return li, c, ri, node_names

    def get_terminal_names(self):
        return [k for k in self.terminal_nodes.keys()]

    def get_terminal_modes(self):
        return {terminal: np.asarray([1 if node == current_node else 0 for current_node in self.node_names]) \
                for terminal, node in self.terminal_nodes.items()}

    def compute_system_modes(self, num_modes=None):
        li, c, ri, node_names = self.get_system_licri()
        zeros = np.zeros_like(li)
        identity = np.identity(li.shape[0])

        # normalize matrices
        max_li = np.max(np.abs(li))
        max_c = np.max(np.abs(c))

        # avoid NaNs
        if not max_li > 0:
            max_li = 1
        if not max_c > 0:
            max_c = 1

        li_norm = li/max_li
        c_norm = c/max_c

        ri_norm = ri/np.sqrt(max_li*max_c)

        b = np.hstack([
            np.vstack([zeros, identity]),
            np.vstack([c_norm, zeros])
        ])
        a = np.hstack([
            np.vstack([-li_norm, zeros]),
            np.vstack([ri_norm, identity])
        ])

        if num_modes is None or num_modes >= a.shape[0] - 1:
            w, v = eig(a, b)
        else:
            w, v = eigs(a, k=num_modes, M=b, which='SM')

        #rescaling modes
        v[v.shape[0]//2:] = v[v.shape[0]//2:]*np.sqrt(max_li/max_c)

        self.w = w*np.sqrt(max_li/max_c)
        self.v = v
        self.solution_valid = True

        return w*np.sqrt(max_li/max_c), v, node_names

    def get_response(self, omega: Iterable[float], element_name_in: Any, element_names_out: Iterable[Any],
                     terminals_in: Mapping[Any, float] = None,
                     terminals_out: Iterable[Mapping[Any, float]] = None,
                     z0_in: float=None, z0_out: Iterable[float]=None) -> np.ndarray:
        """
        Returns S-parameters when then excitation is applied to element_name_in and exits
        through element_names_out.
        :param omega: iterable of radial frequencies
        :param element_name_in: name of the input element (port)
        :param element_names_out: Iterable of names of the output elements (ports)
        :param terminals_in: dict where the keys are terminal names of the input element and
        the values are the weights with which they should be taken with. Defaults to
        {'i': +1, 'o': -1}, which is what you would have for a LumpedTwoTerminal.
        :param terminals_out: iterable of dicts where the keys are terminal names of
        the input elements and the values are the weights with which they should be
        taken with. Defaults to {'i': +1, 'o': -1} for each element_names_out
        :param z0_in: Impedance of input port for excitation calculation (so that there is
        no reflection, and also so the energy is normalized to unity). Defaults to element
        resistance (self.elements[element_name_in].r)
        :param z0_out: Impedances of the output ports for energy normalization (so
        that for ports with different impedances the S_21 parameter is normalized to unity).
        Defaults to element resistances (self.elements[element_name_out].r for element_name_out
        in element_names_out)
        :return: list of lists of complex s-parameters, for each output element, for each frequency.
        """
        if terminals_in is None:
            terminals_in = {'i': +1, 'o': -1}

        if terminals_out is None:
            terminals_out = [{'i': +1, 'o': -1} for i in range(len(element_names_out))]

        if z0_in is None:
            z0_in = self.elements[element_name_in].r

        if z0_out is None:
            z0_out = [self.elements[element_name_out].r for element_name_out in element_names_out]

        li, c, ri, node_names = self.get_system_licri()
        zeros = np.zeros_like(li)
        identity = np.identity(li.shape[0])

        b = np.hstack([
            np.vstack([zeros, identity]),
            np.vstack([c, zeros])
        ])
        a = np.hstack([
            np.vstack([-li, zeros]),
            np.vstack([ri, identity])
        ])

        voltage = np.sqrt(z0_in)
        current = -voltage / z0_in  # programming matched excitation

        ext_i = np.zeros(len(node_names)*2, dtype=complex)
        ext_v = np.zeros(len(node_names)*2, dtype=complex)

        nodes = {self.connections[element_name_in][t]: w for t, w in terminals_in.items()
                 if self.connections[element_name_in][t] not in self.shorted_nodes}

        for node, weight in nodes.items():
            ext_i[node_names.index(node)] = weight * current
            ext_i[node_names.index(node) + len(node_names)] = weight * voltage
            ext_v[node_names.index(node) + len(node_names)] = weight * voltage

        m = b * 1j * np.reshape(omega, (-1, 1, 1)) + a
        ext = ext_i.reshape((1, -1, 1)) + \
              (b @ ext_v).reshape((1, -1, 1)) * 1j * np.reshape(omega, (-1, 1, 1))
        response = np.linalg.solve(m, ext)
        response = response.reshape(response.shape[:2])

        if not hasattr(element_names_out, '__iter__'):
            element_names_out = [element_names_out]

        voltage_responses = np.zeros((len(omega), len(element_names_out)), dtype=complex)

        for i, (element_terminals_out, element_name_out, element_z0_out) in enumerate(
                zip(terminals_out, element_names_out, z0_out)):
            nodes = {self.connections[element_name_out][t]: w for t, w in element_terminals_out.items()
                     if self.connections[element_name_out][t] not in self.shorted_nodes}

            voltage_responses[:, i] = (np.sum(
                [response[:, node_names.index(node) + len(node_names)] for node, weight in nodes.items()],
                axis=0) / np.sqrt(element_z0_out))

        return voltage_responses

    def system_modes_to_element_modes(self, system_modes, elements):
        node_names, circuit_connections = self.connections_circuit()

        element_modes = []

        for system_mode_id, system_mode in enumerate(system_modes.T):
            m = []
            for element in elements:
                element_name = element.name
                element_connections = circuit_connections[element_name]
                mode_fields = {}
                for element_terminal, node in element_connections.items():
                    if node not in node_names:
                        value = 0
                    else:
                        value = system_mode[node_names.index(node)]
                    mode_fields[element_terminal] = value
                m.append(mode_fields)
            element_modes.append(m)

        return element_modes

    def element_epr(self, elements, modes=None, return_losses=False):
        """
        Return mode ids in order of participation of elements
        :param elements: elements to search for modes
        :return:
        """
        element_energies = []
        element_losses = []
        total_energies = []
        li_el, c_el, ri_el, node_names = self.get_system_licri(elements)
        li, c, ri, node_names = self.get_system_licri()

        if modes is None:
            # remove redundancy in modes
            w = np.imag(self.w)
            modes = self.v
            modes = modes[:, w > 0]

        for mode_id in range(modes.shape[1]):
            voltages = modes[modes.shape[0]//2:, mode_id]
            phases = modes[:modes.shape[0]//2, mode_id]
            element_energies.append(np.conj(phases).T@li_el@phases + np.conj(voltages).T@c_el@voltages)
            element_losses.append(np.conj(voltages).T@ri_el@voltages)
            total_energies.append(np.conj(phases).T@li@phases + np.conj(voltages).T@c@voltages)

        epr = np.asarray(element_energies)/np.asarray(total_energies)
        losses = 2*np.asarray(element_losses)/np.asarray(total_energies)

        if not return_losses:
            return epr
        else:
            return epr, losses

    def make_element(self, nodes: Mapping[Any, Any], cutoff_low: float = 1e3, cutoff_high: float = 1e11):
        from .subcircuit import Subcircuit
        """
        Returns a Subcircuit element based on this circuit. Used for building larger circuits from smaller elements.
        :param nodes: dict of circuit nodes to new element modes
        :param cutoff_low: modes with frequency lower than this threshold will not be added into the internal modes
        :param cutoff_hig: modes with frequency higher than this threshold will not be added into the internal modes
        :return: Subcircuit [see Subcircuit documentation for more details]
        """
        if self.w is None:
            self.compute_system_modes()

        return Subcircuit(self, modes=(cutoff_low, cutoff_high), nodes=nodes)

    def autosplit(self, keep_nodes=list(), cutoff_low=1e3, cutoff_high=1e11):
        """
        Create new circuit consisting of 'subcircuits', breaking apart according to coupling_hints of elements.
        :return: Circuit consisting of Circuits with the same elements as the parent, except for the elements that
        are split by according to coupling_hints.
        """
        connections_split = []

        for element_name, element in self.elements.items():
            connections = self.connections[element_name]
            coupled_nodes = element.get_coupling_hints()

            for terminal1, node1 in connections.items():
                if node1 in self.shorted_nodes:
                    continue
                for terminal2, node2 in connections.items():
                    if node2 in self.shorted_nodes:
                        continue
                    if node1 == node2:
                        continue
                    for subsystem in coupled_nodes:
                        if terminal1 in subsystem and terminal2 in subsystem:
                            connections_split.append({node1, node2})

        # go bfs
        subgraphs = []
        disconnected_nodes = list(
            set([v for n in self.connections.values() for v in n.values() if v not in self.shorted_nodes]))
        while len(disconnected_nodes) > 0:
            subgraph = {disconnected_nodes[0]}
            node_stack = [disconnected_nodes[0]]
            while len(node_stack) > 0:
                node = node_stack.pop()
                if node in disconnected_nodes:
                    disconnected_nodes.remove(node)
                else:
                    continue
                for connection in connections_split:
                    if node in connection:
                        node_stack.extend(connection)
                        subgraph = subgraph | connection
            if len(subgraph) > 0:
                subgraphs.append(frozenset(subgraph))

        # split subsystems
        subsystems = {subgraph: Circuit(name=(self.name, subgraph)) for subgraph in subgraphs}
        split_system = Circuit(name=(self.name, 'split'))

        circuit_nodes, connections_circuit = self.connections_circuit()

        for element_name, element in self.elements.items():
            connections = self.connections[element_name]

            splitting = {}
            for subsystem in subgraphs:
                part = subsystem & set(connections.values())
                part_keys = [k for k, v in connections.items() if v in part]
                if len(part_keys) > 0:
                    splitting[(element_name, subsystem)] = part_keys
            if len(splitting) < 2:
                split_elements = {(k,): element for k in splitting.keys()}
            else:
                split_elements = element.split(splitting=splitting)
            #         print(split_elements)

            for k, splitted_element in split_elements.items():
                connections_splitted_element = {k2: v for k2, v in connections_circuit[element_name].items()
                                                if k2 in splitted_element.get_terminal_names()}
                keep_top_level = (len(k) > 1)
                if hasattr(splitted_element, 'keep_top_level'):
                    if splitted_element.keep_top_level:
                        keep_top_level = True
                if not keep_top_level:
                    #                 system = subsystems[frozenset(connections_splitted_element.values())]
                    system = subsystems[k[0][1]]
                else:
                    system = split_system
                system.add_element(splitted_element, connections_splitted_element)

        split_system_nodes = split_system.connections_circuit()[0]
        for subgraph, subsystem in subsystems.items():
            for s in self.shorted_nodes:
                if s in subsystem.connections_circuit()[0]:
                    subsystem.short(s)
            # need to find which nodes are outward-facing
            connections = {n: n for n in subsystem.connections_circuit()[0] if n in split_system_nodes or n in keep_nodes}
            split_system.add_element(subsystem.make_element(connections, cutoff_low=cutoff_low,
                                                            cutoff_high=cutoff_high), connections)

        for s in self.shorted_nodes:
            if s in split_system.connections_circuit()[0]:
                split_system.short(s)

        return split_system

    def find_subsystem_name_by_element(self, element):
        for name, subsystem_or_element in self.elements.items():
            if hasattr(subsystem_or_element, 'circuit'):
                if (element in subsystem_or_element.circuit.elements.values()
                        or element in subsystem_or_element.circuit.elements.keys()):
                    return name
        return None

    def rename_element(self, old_name, new_name):
        self.connections[new_name] = self.connections[old_name]
        self.elements[new_name] = self.elements[old_name]
        self.elements[new_name].name = new_name
        del self.connections[old_name]
        del self.elements[old_name]

<<<<<<< HEAD
    def element_node_mapping(self, element):
        input_nodes, output_nodes = [], []
        for terminal in self.connections[element.name]:
            if terminal[0] == 'i':
                input_nodes.append(self.connections[element.name][terminal])
            else:
                output_nodes.append(self.connections[element.name][terminal])
        return input_nodes, output_nodes

    def flux_connections_matrix(self, flux_zero_elements):
        """
        Returns matrix A of flux connection equations in form A \vec{Phi} = 0, where \vec{Phi} is a node fluxes vector
        """
        node_names, connections = self.connections_circuit()
        constraint_equations = []
        for element in self.elements.values():
            flux_equation = np.zeros((len(node_names)))
            if element.type_ in flux_zero_elements:
                input_nodes, output_nodes = self.element_node_mapping(element)
                input_nodes_ids = [node_names.index(node) if node in node_names else None \
                                   for node in input_nodes]
                output_nodes_ids = [node_names.index(node) if node in node_names else None \
                                    for node in output_nodes]
                if element.lumped:
                    if input_nodes_ids[0] is not None:
                        flux_equation[input_nodes_ids[0]] = 1
                    if output_nodes_ids[0] is not None:
                        flux_equation[output_nodes_ids[0]] = -1
                    constraint_equations.append(flux_equation)
                else:
                    raise NotImplementedError
            if element.type_ == 'TL':
                # we consider multi conductor transmission line
                input_nodes, output_nodes = self.element_node_mapping(element)
                input_nodes_ids = [node_names.index(node) if node in node_names else None \
                                   for node in input_nodes]
                output_nodes_ids = [node_names.index(node) if node in node_names else None \
                                    for node in output_nodes]
                if 'L' in flux_zero_elements:
                    for id_, input_node_id in enumerate(input_nodes_ids):
                        if input_node_id is not None:
                            flux_equation[input_nodes_ids[0]] = 1
                        if output_nodes_ids[id_] is not None:
                            flux_equation[output_nodes_ids[id_]] = -1
                        constraint_equations.append(flux_equation)

        # print(constraint_equations)
        if not len(constraint_equations):
            constraint_equations = [np.zeros(node_names)]
        flux_connections_matrix = np.zeros((len(constraint_equations), len(node_names)))
        for i, v in enumerate(constraint_equations):
            flux_connections_matrix[i, :] = v
        # print(flux_connections_matrix)
        return flux_connections_matrix

    @staticmethod
    def gauss_jordan_elimination(mat, full_output=False):
        """
        The method provides Gauss-Jordan elimination for matrix in the form (A|b)
        to find fundamental system of solutions
        :param mat: matrix in the form (A|b)
        :param full_output: if True, when returns ordering parameters
        """

        def p_ij_mapping(mat, i, j):
            """
            Swap two rows
            """
            mat[[i, j]] = mat[[j, i]]

        def d_i_lamda(mat, i, lamda):
            """
            Multiply row by lamda
            """
            mat[i] = np.asarray([a * lamda for a in mat[i]])

        def t_ij_lamda(mat, i, j, lamda):
            """
            Add to row i another multiplied row
            """
            mat[i] = np.asarray([(a + b * lamda) for a, b in zip(mat[i], mat[j])])

        count = 0
        order = []
        n = mat.shape[1] - 1  # number of variables
        m = mat.shape[1]  # number of equations
        r = 0
        for j in range(mat.shape[1]):
            column = mat[count:, j]
            if np.all(column == 0):
                continue
            order.append(j)
            r += 1
            for i in range(count, mat.shape[0]):
                # find pivot element in this column
                aij = mat[i, j]
                if aij != 0:
                    p_ij_mapping(mat, count, i)
                    d_i_lamda(mat, count, 1 / aij)
                    break
            for k in range(mat.shape[0]):
                if k != count:
                    a_kj = mat[k, j]
                    t_ij_lamda(mat, k, count, -a_kj)
            count += 1
        # print(order)
        # make new order of x vector
        for indx in range(mat.shape[1]):
            if indx not in order:
                order.append(indx)
        mat = mat[:, order]
        # print(r)
        # Er = mat[:r, :r] # eye matrix
        Phi = mat[:r, r:-1]
        b = mat[:r, -1]
        fss_mat = np.vstack((-Phi, np.eye(Phi.shape[1])))
        b = np.hstack((b, np.zeros(m - r)))
        # print(order)
        # reorder for the first variables
        order_in = [i for i in range(m)]
        reorder = [order.index(order_in[i]) for i in range(m)]
        mat = mat[:, reorder]
        fss_mat = fss_mat[reorder[:-1], :]
        b = b[reorder[:-1]]
        if full_output:
            return mat, fss_mat, b, (r, order, reorder)
        else:
            return mat, fss_mat, b

    def define_subspaces(self, subspace_type):
        """
        This method defines free, frozen or periodic subspaces.
        Free subspace is corresponding to free particles (without potential). Free variables are generated by isolated
        islands formed by capacitors.
        Frozen variables are corresponding to massless particles with potential energy.
        Periodic variables formed by superconducting islands where charge tunneling is possible.
        """
        if subspace_type not in ['free', 'frozen', 'periodic']:
            raise ValueError('Subspace type should be free, frozen or periodic!')
        flux_zero_elements = {'free': ['L', 'JJ', 'R'], 'frozen': ['C'], 'periodic': ['L', 'R']}
        flux_connections_matrix = self.flux_connections_matrix(flux_zero_elements[subspace_type])
        free_column = np.zeros(flux_connections_matrix.shape[0]).reshape(flux_connections_matrix.shape[0], 1)
        mat = np.hstack((flux_connections_matrix, free_column))
        mat, fss_mat, b = self.gauss_jordan_elimination(mat)
        return mat, fss_mat, b

    def get_variable_transformation(self):
        """
        Create transformation matrix T for free, frozen, periodic and extended variables:
        φ = Tθ, where T is a square invertible  matrix.
        """
        node_names, connections = self.connections_circuit()
        _, fss_frozen, _ = self.define_subspaces('frozen')
        _, fss_free, _ = self.define_subspaces('free')
        _, fss_periodic, _ = self.define_subspaces('periodic')
        fss_types = ['frozen'] * fss_frozen.shape[1] + ['free'] * fss_free.shape[1] + ['periodic'] * fss_periodic.shape[1]
        basis = np.hstack((fss_free, fss_frozen, fss_periodic))
        # print(basis, fss_types)
        # check linear independency of vector set
        mat = np.hstack((basis, np.zeros((basis.shape[0], 1))))
        mat, fss_mat, b, params_ = self.gauss_jordan_elimination(mat, full_output=True)
        rank = params_[0]
        order = params_[1][:rank]
        # print(rank, order)
        basis = basis[:, order]
        fss_types = [fss_types[i] for i in order]
        if basis.shape[1] < len(node_names):
            # add basis vectors to make transformation matrix invertible (find kernel)
            mat = np.hstack((basis.T, np.zeros((basis.shape[1], 1))))
            mat, kernel, b = self.gauss_jordan_elimination(mat)
            basis = np.hstack((basis, kernel))
            fss_types += ['extended' for i in range(kernel.shape[1])]
        self.linear_coordinate_transform = basis
        self.variables_types = fss_types
        return basis, fss_types

    def create_quantum_circuit(self):
        """
        Create quantum circuit
        """
        # make variables transformation
        li, c, ri, node_names = self.get_system_licri()
        c_new = np.einsum('ji,jk,kl->il', self.linear_coordinate_transform, c, self.linear_coordinate_transform)
        li_new = np.einsum('ji,jk,kl->il', self.linear_coordinate_transform, li, self.linear_coordinate_transform)
        # eliminate frozen variables (because the capacitance matrix is singular in the presence of them)
        # and free variables
        indx = len([i for i in self.variables_types if i in ['frozen', 'free']])
        self.li, self.ci = li_new[indx:, indx:], np.linalg.inv(c_new[indx:, indx:])

        # create quantum variables
        variables_types = self.variables_types[indx:]
        self.variables = []  # here we add only periodic and extended variables
        for i, v in enumerate(variables_types):
            from .qvariable import QVariable
            variable = QVariable('θ_{}_{}'.format(i, v))
            phase_periods = 1 if v == 'periodic' else self.phase_periods
            variable.create_grid(self.nodeNo, phase_periods)
            self.variables.append(variable)

    def grid_shape(self):
        return tuple([v.get_nodeNo() for v in self.variables])

    def create_phase_grid(self):
        """
        Creates a n-d grid of the phase variables, where n is the number of variables in the circuit,
        on which the circuit wavefunction depends.
        """
        axes = []
        for variable in self.variables:
            axes.append(variable.get_phase_grid())
        return np.meshgrid(*tuple(axes), indexing='ij')

    def create_charge_grid(self):
        """
        Creates a n-d grid of the charge variables, where n is the number of variables in the circuit,
        on which the circuit wavefunction, when transformed into charge representation, depends.
        """
        axes = []
        for variable in self.variables:
            axes.append(variable.get_charge_grid())
        return np.meshgrid(*tuple(axes), indexing='ij')

    def calculate_charge_potential(self):
        grid_shape = self.grid_shape()
        grid_size = np.prod(grid_shape)
        charge_grid = np.reshape(np.asarray(self.create_charge_grid()), (len(self.variables), grid_size))
        ecmat = 2 * e ** 2 * self.ci
        self.charge_potential = np.einsum('ij,ik,kj->j', charge_grid, ecmat, charge_grid)
        self.charge_potential = np.reshape(self.charge_potential, grid_shape)
        return self.charge_potential

    def calculate_phase_potential(self):
        grid_shape = self.grid_shape()
        grid_size = np.prod(grid_shape)
        phase_grid = np.reshape(np.asarray(self.create_phase_grid()), (len(self.variables), grid_size))
        Phi0 = h / 2 / e
        elmat = 1 / 2 * Phi0 ** 2 * self.li / (2 * np.pi) ** 2
        # liner part of phase potential
        self.phase_potential = np.einsum('ij,ik,kj->j', phase_grid, elmat, phase_grid)

        node_names, connections = self.connections_circuit()
        indx = len([i for i in self.variables_types if i in ['frozen', 'free']])
        node_phases = np.einsum('ij,jk->ik', self.linear_coordinate_transform[:, indx:], phase_grid)
        # nonlinear part of phase potential
        for element in self.elements.values():
            if hasattr(element, 'nonlinear_energy_term'):
                input_nodes, output_nodes = self.element_node_mapping(element)
                nodes_indx = [node_names.index(node) if node in node_names else None for node in
                              input_nodes + output_nodes]
                element_node_phases = [node_phases[i] if i is not None else np.zeros(node_phases.shape[1]) for i in
                                       nodes_indx]
                self.phase_potential += element.nonlinear_energy_term(element_node_phases)
        self.phase_potential = np.reshape(self.phase_potential, grid_shape)
        return self.phase_potential

    def hamiltonian_phase_action(self, state_vector):
        """
        Implements the action of the hamiltonian on the state vector describing the system in phase representation.
        :param state_vector: wavefunction to act upon
        :returns: wavefunction after action of the hamiltonian
        """
        psi = np.reshape(state_vector, self.charge_potential.shape)  # wavefunction in phase representation
        phi = np.fft.fftshift(np.fft.fftn(np.fft.fftshift(psi)))  # wavefunction in charge representation
        Up = self.phase_potential.ravel()*state_vector
        Tp = np.fft.ifftshift(np.fft.ifftn(np.fft.ifftshift(self.charge_potential*phi))).ravel()
        return Tp + Up

    def calculate_potentials(self):
        """
        Calculate potentials for Fourier-based hamiltonian action.
        """
        self.calculate_phase_potential()
        self.calculate_charge_potential()
        from scipy.sparse.linalg import LinearOperator
        self.hamiltonian = LinearOperator((np.prod(self.grid_shape()), np.prod(self.grid_shape())),
                                          matvec=self.hamiltonian_phase_action)
        return self.charge_potential, self.phase_potential
=======
    def optimize_nodes(self, w_ideal, decay_ideal, param_dict, mode_elements):
        """
        Optimizes eigenfrequencies and decay constants to the values given
        in w_ideal and decay_ideal by changing parameters specified in
        param_dict.
        The modes which eigenfrequencies and decay constants are optimized
        are determined by having the highest energy dissipation ratio at the
        elements given in mode_elements.
        :param w_ideal: optimized eigenfrequencies in GHz
        :param decay_ideal: optimized decay constants in GHz
        :param param_dict param_dict: dictionary of parameters which are
        changed to achieve ideal eigenmodes
        :param mode_elements: list of elements from the circuits which
        are used to identify the correct modes
        :return: returns the optimization result (frequencies and decay
        constants of last step of optimization)
        """
        def cost_fct(values, elem_dict, w_ideal, decay_ideal, mode_elements):
            for (elem, par), new_value in zip(elem_dict.items(), values):
                new_value = 1e-6 if new_value <= 0 else new_value
                if par == 'c':
                    new_value = new_value / 1e15

                setattr(self.elements[elem], par, new_value)
            w_rpf, v_rpf, node_names_rpf = self.compute_system_modes()
            frequencies = np.imag(w_rpf / (2 * np.pi)) / 1e9
            decays = np.real(w_rpf / 1e9) * 2
            cost = []

            indices = self.find_mode_of_elements(
                mode_elements, n=len(w_ideal))

            for i, j in enumerate(indices):
                cost.append(frequencies[j] - w_ideal[i])
                cost.append(decays[j] - decay_ideal[i])
            return cost

        x0 = []
        for elem, par in param_dict.items():
            if par == 'c':
                x0.append(getattr(self.elements[elem], par) * 1e15)
            else:
                x0.append(getattr(self.elements[elem], par))

        return fsolve(cost_fct, x0, args=(param_dict, w_ideal, decay_ideal,
                                          mode_elements), )

    def find_mode_of_elements(self, elements, only_positives=True, n=2,):
        """
        Returns the mode indices of the n lowest modes which have the maximum
        energy participation ration at the elements.
        :param elements: list of elements which energy participation ration
        is calculated
        :param only_positives: if True, only the positive frequencies are
        considered
        :param n: number of returned mode indices
        :return: list of mode indices
        """
        modes = np.abs(self.element_epr(elements)) > 0.5
        freqs = np.imag(self.w)
        if only_positives:
            positive_frequencies_mask = freqs > 0
        else:
            positive_frequencies_mask = np.ones_like(modes, dtype=bool)
        mask = np.logical_and(modes, positive_frequencies_mask)
        freqs[np.logical_not(mask)] = np.inf
        relevant_modes = np.argsort(freqs)[:n]
        return relevant_modes
>>>>>>> d6b9944e
<|MERGE_RESOLUTION|>--- conflicted
+++ resolved
@@ -430,7 +430,6 @@
         del self.connections[old_name]
         del self.elements[old_name]
 
-<<<<<<< HEAD
     def element_node_mapping(self, element):
         input_nodes, output_nodes = [], []
         for terminal in self.connections[element.name]:
@@ -708,7 +707,7 @@
         self.hamiltonian = LinearOperator((np.prod(self.grid_shape()), np.prod(self.grid_shape())),
                                           matvec=self.hamiltonian_phase_action)
         return self.charge_potential, self.phase_potential
-=======
+
     def optimize_nodes(self, w_ideal, decay_ideal, param_dict, mode_elements):
         """
         Optimizes eigenfrequencies and decay constants to the values given
@@ -777,4 +776,4 @@
         freqs[np.logical_not(mask)] = np.inf
         relevant_modes = np.argsort(freqs)[:n]
         return relevant_modes
->>>>>>> d6b9944e
+
