import numpy as np
from abc import abstractmethod
from scipy.linalg import pinv, eig
from scipy.sparse.linalg import eigs
from scipy.optimize import fsolve
from typing import List, Mapping, Any, Iterable
from collections import OrderedDict
from scipy.constants import h, hbar, e
from matplotlib import pyplot as plt
from .linear import LinearElement


class Circuit:
    """
    Class for a linear circuit

    Attributes:
        name (str): name of a circuit instance
        node_names (List): list of nodes in the circuit including shorted nodes
        elements (OrderedDict): ordered dictionary of elements presented in the circuit
        connections (dict): dictionary of connections  [element name, connection]
        shorted_nodes (list): list of shorted nodes in the circuit,
                              these nodes are not considered as generalized coordinates
        terminal_nodes (dict):
        solution_valid (bool):

        nonlinear_elements (OrderedDict): ordered dictionary of nonlinear elements in a circuit
    """
    def __init__(self, name=None):
        self.name = name
        self.node_names = []
        self.elements = OrderedDict()
        self.connections = dict()
        self.shorted_nodes = []

        self.terminal_nodes = {}

        self.solution_valid = False
        self.w = None
        self.v = None

        self.li = None
        self.c = None
        self.ri = None

        self.nonlinear_elements = OrderedDict()

        self.node_names = []
        self.linear_coordinate_transform = np.asarray(0)
        self.variables_types = []

        self.variables = []
        self.phase_periods = 7  # phase periods for extended variables
        self.nodeNo = 128

    def short(self, node):
        self.shorted_nodes.append(node)

    def add_element(self, element, connection):
        if element.name in self.elements:
            raise ValueError(f'Element with name {element.name} already in Circuit')
        self.elements[element.name] = element

        if hasattr(element, 'get_lagrangian_series'):
            self.nonlinear_elements[element.name] = element
        self.connections[element.name] = connection

        for k, v in connection.items():
            if k not in element.get_terminal_names():
                raise KeyError('No such connection in element: '+str(k))

        for node_name in connection.values():
            if node_name not in self.node_names:
                self.node_names.append(node_name)

        self.solution_valid = False

    def get_num_dof(self):
        return len(self.node_names)

    def connections_circuit(self):
        node_names = [name for name in self.node_names if name not in self.shorted_nodes]
        connections = {element_name: {k: v for k, v in connection.items()} \
                            for element_name, connection in self.connections.items()}
        # for element_id, element, connection in zip(range(len(self.elements)), self.elements, connections):
        for element in self.elements.values():
            connection = connections[element.name]
            element_nodes = element.get_terminal_names()
            for node_name in element_nodes:
                if node_name not in connection:
                    new_node_name = f'{element.name}_{node_name}_disconnected'
                    connection[node_name] = new_node_name
                    node_names.append(new_node_name)
        return node_names, connections

    def get_system_licri(self, element_mask: List = None, linear: bool = False):
        """
        Returns inverse inductance (li), capacitance (c) and resistance matrices (r) of system, including only
        contributions by circuit elements in element_mask (all elements, if element_mask is None)
        :param element_mask:
        :param linear: if True, when add only linear elements to system li, c, ri matrices
        :return:
        """
        node_names, connections = self.connections_circuit()

        li = np.zeros((len(node_names), len(node_names)), dtype=np.complex128)
        c = np.zeros((len(node_names), len(node_names)), dtype=np.complex128)
        ri = np.zeros((len(node_names), len(node_names)), dtype=np.complex128)

        if element_mask is None:
            element_mask = [element for element in self.elements.values()]

        for element in self.elements.values():
            if linear and not isinstance(element, LinearElement):
                continue
            connection = connections[element.name]
            if element not in element_mask:
                continue
            circuit_connection_ids = [node_names.index(connection[t]) if connection[t] in node_names else None\
                                      for t in element.get_terminal_names()]
            li_el, c_el, ri_el = element.get_element_licri()
            for i1, i2 in enumerate(circuit_connection_ids):
                if i2 is None:
                    continue
                for j1, j2 in enumerate(circuit_connection_ids):
                    if j2 is None:
                        continue
                    li[i2, j2] += li_el[i1, j1]
                    c[i2, j2] += c_el[i1, j1]
                    ri[i2, j2] += ri_el[i1, j1]

        return li, c, ri, node_names

    def get_terminal_names(self):
        return [k for k in self.terminal_nodes.keys()]

    def get_terminal_modes(self):
        return {terminal: np.asarray([1 if node == current_node else 0 for current_node in self.node_names]) \
                for terminal, node in self.terminal_nodes.items()}

    def compute_system_modes(self, num_modes=None, only_positive=False):
        """
        Compute system modes using eigen solver method
        :param num_modes:
        :param only_positive: if True, when modes only with positive imaginary part is considered
        """
        li, c, ri, node_names = self.get_system_licri()
        zeros = np.zeros_like(li)
        identity = np.identity(li.shape[0])

        # normalize matrices
        max_li = np.max(np.abs(li))
        max_c = np.max(np.abs(c))

        # avoid NaNs
        if not max_li > 0:
            max_li = 1
        if not max_c > 0:
            max_c = 1

        li_norm = li/max_li
        c_norm = c/max_c

        ri_norm = ri/np.sqrt(max_li*max_c)

        b = np.hstack([
            np.vstack([zeros, identity]),
            np.vstack([c_norm, zeros])
        ])
        a = np.hstack([
            np.vstack([-li_norm, zeros]),
            np.vstack([ri_norm, identity])
        ])

        if num_modes is None or num_modes >= a.shape[0] - 1:
            w, v = eig(a, b)
        else:
            w, v = eigs(a, k=num_modes, M=b, which='SM')

        #rescaling modes
        v[v.shape[0]//2:] = v[v.shape[0]//2:]*np.sqrt(max_li/max_c)

        if only_positive:
            frequencies = np.imag(w)
            w = w[frequencies > 0]
            v = v[:, frequencies > 0]

        self.w = w*np.sqrt(max_li/max_c)
        self.v = v
        self.solution_valid = True

        return w*np.sqrt(max_li/max_c), v, node_names

    def get_response(self, omega: Iterable[float], element_name_in: Any, element_names_out: Iterable[Any],
                     terminals_in: Mapping[Any, float] = None,
                     terminals_out: Iterable[Mapping[Any, float]] = None,
                     z0_in: float=None, z0_out: Iterable[float]=None) -> np.ndarray:
        """
        Returns S-parameters when then excitation is applied to element_name_in and exits
        through element_names_out.
        :param omega: iterable of radial frequencies
        :param element_name_in: name of the input element (port)
        :param element_names_out: Iterable of names of the output elements (ports)
        :param terminals_in: dict where the keys are terminal names of the input element and
        the values are the weights with which they should be taken with. Defaults to
        {'i': +1, 'o': -1}, which is what you would have for a LumpedTwoTerminal.
        :param terminals_out: iterable of dicts where the keys are terminal names of
        the input elements and the values are the weights with which they should be
        taken with. Defaults to {'i': +1, 'o': -1} for each element_names_out
        :param z0_in: Impedance of input port for excitation calculation (so that there is
        no reflection, and also so the energy is normalized to unity). Defaults to element
        resistance (self.elements[element_name_in].r)
        :param z0_out: Impedances of the output ports for energy normalization (so
        that for ports with different impedances the S_21 parameter is normalized to unity).
        Defaults to element resistances (self.elements[element_name_out].r for element_name_out
        in element_names_out)
        :return: list of lists of complex s-parameters, for each output element, for each frequency.
        """
        if terminals_in is None:
            terminals_in = {'i': +1, 'o': -1}

        if terminals_out is None:
            terminals_out = [{'i': +1, 'o': -1} for i in range(len(element_names_out))]

        if z0_in is None:
            z0_in = self.elements[element_name_in].r

        if z0_out is None:
            z0_out = [self.elements[element_name_out].r for element_name_out in element_names_out]

        li, c, ri, node_names = self.get_system_licri()
        zeros = np.zeros_like(li)
        identity = np.identity(li.shape[0])

        b = np.hstack([
            np.vstack([zeros, identity]),
            np.vstack([c, zeros])
        ])
        a = np.hstack([
            np.vstack([-li, zeros]),
            np.vstack([ri, identity])
        ])

        voltage = np.sqrt(z0_in)
        current = -voltage / z0_in  # programming matched excitation

        ext_i = np.zeros(len(node_names)*2, dtype=complex)
        ext_v = np.zeros(len(node_names)*2, dtype=complex)

        nodes = {self.connections[element_name_in][t]: w for t, w in terminals_in.items()
                 if self.connections[element_name_in][t] not in self.shorted_nodes}

        for node, weight in nodes.items():
            ext_i[node_names.index(node)] = weight * current
            ext_i[node_names.index(node) + len(node_names)] = weight * voltage
            ext_v[node_names.index(node) + len(node_names)] = weight * voltage

        m = b * 1j * np.reshape(omega, (-1, 1, 1)) + a
        ext = ext_i.reshape((1, -1, 1)) + \
              (b @ ext_v).reshape((1, -1, 1)) * 1j * np.reshape(omega, (-1, 1, 1))
        response = np.linalg.solve(m, ext)
        response = response.reshape(response.shape[:2])

        if not hasattr(element_names_out, '__iter__'):
            element_names_out = [element_names_out]

        voltage_responses = np.zeros((len(omega), len(element_names_out)), dtype=complex)

        for i, (element_terminals_out, element_name_out, element_z0_out) in enumerate(
                zip(terminals_out, element_names_out, z0_out)):
            nodes = {self.connections[element_name_out][t]: w for t, w in element_terminals_out.items()
                     if self.connections[element_name_out][t] not in self.shorted_nodes}

            voltage_responses[:, i] = (np.sum(
                [response[:, node_names.index(node) + len(node_names)] for node, weight in nodes.items()],
                axis=0) / np.sqrt(element_z0_out))

        return voltage_responses

    def system_modes_to_element_modes(self, system_modes, elements):
        node_names, circuit_connections = self.connections_circuit()

        element_modes = []

        for system_mode_id, system_mode in enumerate(system_modes.T):
            m = []
            for element in elements:
                element_name = element.name
                element_connections = circuit_connections[element_name]
                mode_fields = {}
                for element_terminal, node in element_connections.items():
                    if node not in node_names:
                        value = 0
                    else:
                        value = system_mode[node_names.index(node)]
                    mode_fields[element_terminal] = value
                m.append(mode_fields)
            element_modes.append(m)

        return element_modes

    def element_epr(self, elements, modes=None, return_losses=False):
        """
        Return mode ids in order of participation of elements
        :param elements: elements to search for modes
        :return:
        """
        element_energies = []
        element_losses = []
        total_energies = []
        li_el, c_el, ri_el, node_names = self.get_system_licri(elements)
        li, c, ri, node_names = self.get_system_licri()

        if modes is None:
            modes = self.v

        for mode_id in range(modes.shape[1]):
            voltages = modes[modes.shape[0]//2:, mode_id]
            phases = modes[:modes.shape[0]//2, mode_id]
            element_energies.append(np.conj(phases).T@li_el@phases + np.conj(voltages).T@c_el@voltages)
            element_losses.append(np.conj(voltages).T@ri_el@voltages)
            total_energies.append(np.conj(phases).T@li@phases + np.conj(voltages).T@c@voltages)

        epr = np.asarray(element_energies)/np.asarray(total_energies)
        losses = 2*np.asarray(element_losses)/np.asarray(total_energies)

        if not return_losses:
            return epr
        else:
            return epr, losses

    def make_element(self, nodes: Mapping[Any, Any], cutoff_low: float = 1e3, cutoff_high: float = 1e11):
        from .subcircuit import Subcircuit
        """
        Returns a Subcircuit element based on this circuit. Used for building larger circuits from smaller elements.
        :param nodes: dict of circuit nodes to new element modes
        :param cutoff_low: modes with frequency lower than this threshold will not be added into the internal modes
        :param cutoff_hig: modes with frequency higher than this threshold will not be added into the internal modes
        :return: Subcircuit [see Subcircuit documentation for more details]
        """
        if self.w is None:
            self.compute_system_modes()

        return Subcircuit(self, modes=(cutoff_low, cutoff_high), nodes=nodes)

    def autosplit(self, keep_nodes=list(), cutoff_low=1e3, cutoff_high=1e11):
        """
        Create new circuit consisting of 'subcircuits', breaking apart according to coupling_hints of elements.
        :return: Circuit consisting of Circuits with the same elements as the parent, except for the elements that
        are split by according to coupling_hints.
        """
        connections_split = []

        for element_name, element in self.elements.items():
            connections = self.connections[element_name]
            coupled_nodes = element.get_coupling_hints()

            for terminal1, node1 in connections.items():
                if node1 in self.shorted_nodes:
                    continue
                for terminal2, node2 in connections.items():
                    if node2 in self.shorted_nodes:
                        continue
                    if node1 == node2:
                        continue
                    for subsystem in coupled_nodes:
                        if terminal1 in subsystem and terminal2 in subsystem:
                            connections_split.append({node1, node2})

        # go bfs
        subgraphs = []
        disconnected_nodes = list(
            set([v for n in self.connections.values() for v in n.values() if v not in self.shorted_nodes]))
        while len(disconnected_nodes) > 0:
            subgraph = {disconnected_nodes[0]}
            node_stack = [disconnected_nodes[0]]
            while len(node_stack) > 0:
                node = node_stack.pop()
                if node in disconnected_nodes:
                    disconnected_nodes.remove(node)
                else:
                    continue
                for connection in connections_split:
                    if node in connection:
                        node_stack.extend(connection)
                        subgraph = subgraph | connection
            if len(subgraph) > 0:
                subgraphs.append(frozenset(subgraph))

        # split subsystems
        subsystems = {subgraph: Circuit(name=(self.name, subgraph)) for subgraph in subgraphs}
        split_system = Circuit(name=(self.name, 'split'))

        circuit_nodes, connections_circuit = self.connections_circuit()

        for element_name, element in self.elements.items():
            connections = self.connections[element_name]

            splitting = {}
            for subsystem in subgraphs:
                part = subsystem & set(connections.values())
                part_keys = [k for k, v in connections.items() if v in part]
                if len(part_keys) > 0:
                    splitting[(element_name, subsystem)] = part_keys
            if len(splitting) < 2:
                split_elements = {(k,): element for k in splitting.keys()}
            else:
                split_elements = element.split(splitting=splitting)
            #         print(split_elements)

            for k, splitted_element in split_elements.items():
                connections_splitted_element = {k2: v for k2, v in connections_circuit[element_name].items()
                                                if k2 in splitted_element.get_terminal_names()}
                keep_top_level = (len(k) > 1)
                if hasattr(splitted_element, 'keep_top_level'):
                    if splitted_element.keep_top_level:
                        keep_top_level = True
                if not keep_top_level:
                    #                 system = subsystems[frozenset(connections_splitted_element.values())]
                    system = subsystems[k[0][1]]
                else:
                    system = split_system
                system.add_element(splitted_element, connections_splitted_element)

        split_system_nodes = split_system.connections_circuit()[0]
        for subgraph, subsystem in subsystems.items():
            for s in self.shorted_nodes:
                if s in subsystem.connections_circuit()[0]:
                    subsystem.short(s)
            # need to find which nodes are outward-facing
            connections = {n: n for n in subsystem.connections_circuit()[0] if n in split_system_nodes or n in keep_nodes}
            split_system.add_element(subsystem.make_element(connections, cutoff_low=cutoff_low,
                                                            cutoff_high=cutoff_high), connections)

        for s in self.shorted_nodes:
            if s in split_system.connections_circuit()[0]:
                split_system.short(s)

        return split_system

    def find_subsystem_name_by_element(self, element):
        for name, subsystem_or_element in self.elements.items():
            if hasattr(subsystem_or_element, 'circuit'):
                if (element in subsystem_or_element.circuit.elements.values()
                        or element in subsystem_or_element.circuit.elements.keys()):
                    return name
        return None

    def rename_element(self, old_name, new_name):
        self.connections[new_name] = self.connections[old_name]
        self.elements[new_name] = self.elements[old_name]
        self.elements[new_name].name = new_name
        del self.connections[old_name]
        del self.elements[old_name]

<<<<<<< HEAD
    def element_node_mapping(self, element):
        input_nodes, output_nodes = [], []
        for terminal in self.connections[element.name]:
            if terminal[0] == 'i':
                input_nodes.append(self.connections[element.name][terminal])
            else:
                output_nodes.append(self.connections[element.name][terminal])
        return input_nodes, output_nodes

=======
>>>>>>> f659d50a
    def optimize_nodes(self, w_ideal, decay_ideal, param_dict, mode_elements):
        """
        Optimizes eigenfrequencies and decay constants to the values given
        in w_ideal and decay_ideal by changing parameters specified in
        param_dict.
        The modes which eigenfrequencies and decay constants are optimized
        are determined by having the highest energy dissipation ratio at the
        elements given in mode_elements.
        :param w_ideal: optimized eigenfrequencies in GHz
        :param decay_ideal: optimized decay constants in GHz
        :param param_dict param_dict: dictionary of parameters which are
        changed to achieve ideal eigenmodes
        :param mode_elements: list of elements from the circuits which
        are used to identify the correct modes
        :return: returns the optimization result (frequencies and decay
        constants of last step of optimization)
        """
        def cost_fct(values, elem_dict, w_ideal, decay_ideal, mode_elements):
            for (elem, par), new_value in zip(elem_dict.items(), values):
                new_value = 1e-6 if new_value <= 0 else new_value
                if par == 'c':
                    new_value = new_value / 1e15

                setattr(self.elements[elem], par, new_value)
            w_rpf, v_rpf, node_names_rpf = self.compute_system_modes()
            frequencies = np.imag(w_rpf / (2 * np.pi)) / 1e9
            decays = np.real(w_rpf / 1e9) * 2
            cost = []

            indices = self.find_mode_of_elements(
                mode_elements, n=len(w_ideal))

            for i, j in enumerate(indices):
                cost.append(frequencies[j] - w_ideal[i])
                cost.append(decays[j] - decay_ideal[i])
            return cost

        x0 = []
        for elem, par in param_dict.items():
            if par == 'c':
                x0.append(getattr(self.elements[elem], par) * 1e15)
            else:
                x0.append(getattr(self.elements[elem], par))

        return fsolve(cost_fct, x0, args=(param_dict, w_ideal, decay_ideal,
                                          mode_elements), )

    def find_mode_of_elements(self, elements, only_positives=True, n=2,
                              threshold=0.5):
        """
        Returns the mode indices of the n lowest modes which have the maximum
        energy participation ration at the elements.
        :param elements: list of elements which energy participation ration
        is calculated
        :param only_positives: if True, only the positive frequencies are
        considered
        :param n: number of returned mode indices
        :return: list of mode indices
        """
        modes = np.abs(self.element_epr(elements)) > threshold
        freqs = np.imag(self.w)
        if only_positives:
            positive_frequencies_mask = freqs > 0
        else:
            positive_frequencies_mask = np.ones_like(modes, dtype=bool)
        mask = np.logical_and(modes, positive_frequencies_mask)
        freqs[np.logical_not(mask)] = np.inf
        relevant_modes = np.argsort(freqs)[:n]
        return relevant_modes

<|MERGE_RESOLUTION|>--- conflicted
+++ resolved
@@ -453,18 +453,6 @@
         del self.connections[old_name]
         del self.elements[old_name]
 
-<<<<<<< HEAD
-    def element_node_mapping(self, element):
-        input_nodes, output_nodes = [], []
-        for terminal in self.connections[element.name]:
-            if terminal[0] == 'i':
-                input_nodes.append(self.connections[element.name][terminal])
-            else:
-                output_nodes.append(self.connections[element.name][terminal])
-        return input_nodes, output_nodes
-
-=======
->>>>>>> f659d50a
     def optimize_nodes(self, w_ideal, decay_ideal, param_dict, mode_elements):
         """
         Optimizes eigenfrequencies and decay constants to the values given
