import numpy as np
from abc import abstractmethod
from scipy.linalg import pinv, eig
from scipy.sparse.linalg import eigs
from typing import List, Mapping, Any
from collections import OrderedDict
from scipy.constants import h, hbar, e
from matplotlib import pyplot as plt


class Circuit:
    def __init__(self, name=None):
        self.name = name
        self.node_names = []
        self.elements = OrderedDict()
        self.connections = dict()
        self.shorted_nodes = []

        self.terminal_nodes = {}

        self.solution_valid = False
        self.w = None
        self.v = None

        self.li = None
        self.c = None
        self.ri = None
        self.ci = None
        self.node_names = []
        self.linear_coordinate_transform = np.asarray(0)
        self.variables_types = []

        self.variables = []
        self.phase_periods = 7  # phase periods for extended variables
        self.nodeNo = 128

    def short(self, node):
        self.shorted_nodes.append(node)

    def add_element(self, element, connection):
        if element.name in self.elements:
            raise ValueError(f'Element with name {element.name} already in Circuit')
        self.elements[element.name] = element
        self.connections[element.name] = connection

        for k, v in connection.items():
            if k not in element.get_terminal_names():
                raise KeyError('No such connection in element: '+str(k))

        for node_name in connection.values():
            if node_name not in self.node_names:
                self.node_names.append(node_name)

        self.solution_valid = False

    def get_num_dof(self):
        return len(self.node_names)

    def connections_circuit(self):
        node_names = [name for name in self.node_names if name not in self.shorted_nodes]
        connections = {element_name: {k: v for k, v in connection.items()} \
                       for element_name, connection in self.connections.items()}
        # for element_id, element, connection in zip(range(len(self.elements)), self.elements, connections):
        for element in self.elements.values():
            connection = connections[element.name]
            element_nodes = element.get_terminal_names()
            for node_name in element_nodes:
                if node_name not in connection:
                    new_node_name = f'{element.name}_{node_name}_disconnected'
                    connection[node_name] = new_node_name
                    node_names.append(new_node_name)
        return node_names, connections

    def get_system_licri(self, element_mask: List = None):
        """
        Returns inverse inductance (li), inverse Josephson inductance (lji), capacitance (c) and resistance matrices (r) of system, including only
        contributions by circuit elements in element_mask (all elements, if element_mask is None)
        :param element_mask:
        :return:
        """
        node_names, connections = self.connections_circuit()

        li = np.zeros((len(node_names), len(node_names)), dtype=np.complex128)
        c = np.zeros((len(node_names), len(node_names)), dtype=np.complex128)
        ri = np.zeros((len(node_names), len(node_names)), dtype=np.complex128)

        if element_mask is None:
            element_mask = [element for element in self.elements.values()]

        for element in self.elements.values():
            connection = connections[element.name]

            if element not in element_mask:
                continue
            circuit_connection_ids = [node_names.index(connection[t]) if connection[t] in node_names else None \
                                      for t in element.get_terminal_names()]
            li_el, c_el, ri_el = element.get_element_licri()
            for i1, i2 in enumerate(circuit_connection_ids):
                if i2 is None:
                    continue
                for j1, j2 in enumerate(circuit_connection_ids):
                    if j2 is None:
                        continue
                    li[i2, j2] += li_el[i1, j1]
                    c[i2, j2] += c_el[i1, j1]
                    ri[i2, j2] += ri_el[i1, j1]
        self.li, self.c, self.li, self.node_names = li, c, ri, node_names
        return li, c, ri, node_names

    def get_terminal_names(self):
        return [k for k in self.terminal_nodes.keys()]

    def get_terminal_modes(self):
        return {terminal: np.asarray([1 if node == current_node else 0 for current_node in self.node_names]) \
                for terminal, node in self.terminal_nodes.items()}

    def compute_system_modes(self, num_modes=None):
        """
        Compute system modes in linear approximation
        """
        li, c, ri, node_names = self.get_system_licri()
        li = li
        zeros = np.zeros_like(li)
        identity = np.identity(li.shape[0])

        # normalize matrices
        max_li = np.max(np.abs(li))
        max_c = np.max(np.abs(c))

        li_norm = li / max_li
        c_norm = c / max_c

        ri_norm = ri / np.sqrt(max_li * max_c)

        b = np.hstack([
            np.vstack([zeros, identity]),
            np.vstack([c_norm, zeros])
        ])
        a = np.hstack([
            np.vstack([-li_norm, zeros]),
            np.vstack([ri_norm, identity])
        ])

        if num_modes is None or num_modes >= a.shape[0] - 1:
            w, v = eig(a, b)
        else:
            w, v = eigs(a, k=num_modes, M=b, which='SM')

        self.w = w * np.sqrt(max_li / max_c)
        self.v = v
        self.solution_valid = True

        return w * np.sqrt(max_li / max_c), v, node_names

    def system_modes_to_element_modes(self, system_modes, elements):
        node_names, circuit_connections = self.connections_circuit()

        element_modes = []

        for system_mode_id, system_mode in enumerate(system_modes.T):
            m = []
            for element in elements:
                element_name = element.name
                element_connections = circuit_connections[element_name]
                mode_fields = {}
                for element_terminal, node in element_connections.items():
                    if node not in node_names:
                        value = 0
                    else:
                        value = system_mode[node_names.index(node)]
                    mode_fields[element_terminal] = value
                m.append(mode_fields)
            element_modes.append(m)

        return element_modes

    def element_epr(self, elements, modes=None):
        """
        Return mode ids in order of participation of elements
        :param elements: elements to search for modes
        :return:
        """
        element_energies = []
        total_energies = []
        li_el, c_el, ri_el, node_names = self.get_system_licri(elements)
        li, c, ri, node_names = self.get_system_licri()

        if modes is None:
            modes = self.v

        for mode_id in range(modes.shape[1]):
            voltages = modes[modes.shape[0] // 2:, mode_id]
            phases = modes[:modes.shape[0] // 2, mode_id]
            element_energies.append(np.conj(phases).T @ li_el @ phases + np.conj(voltages).T @ c_el @ voltages)
            total_energies.append(np.conj(phases).T @ li @ phases + np.conj(voltages).T @ c @ voltages)

        return np.asarray(element_energies) / np.asarray(total_energies)

    def make_element(self, nodes: Mapping[Any, Any], cutoff_low: float = 1e3, cutoff_high: float = 1e11):
        from .subcircuit import Subcircuit
        """
        Returns a Subcircuit element based on this circuit. Used for building larger circuits from smaller elements.
        :param nodes: dict of circuit nodes to new element modes
        :param cutoff_low: modes with frequency lower than this threshold will not be added into the internal modes
        :param cutoff_hig: modes with frequency higher than this threshold will not be added into the internal modes
        :return: Subcircuit [see Subcircuit documentation for more details]
        """
        if self.w is None:
            self.compute_system_modes()

        mode_mask = np.logical_and(np.imag(self.w) >= cutoff_low, np.imag(self.w) <= cutoff_high)

        modes = self.v[:self.v.shape[0] // 2, :]
        modes = modes[:, mode_mask]
        modes = {mode_id: modes[:, mode_id] for mode_id in range(modes.shape[1])}

        return Subcircuit(self, modes=modes, nodes=nodes)

<<<<<<< HEAD
    def element_node_mapping(self, element):
        input_nodes, output_nodes = [], []
        for terminal in self.connections[element.name]:
            if terminal[0] == 'i':
                input_nodes.append(self.connections[element.name][terminal])
            else:
                output_nodes.append(self.connections[element.name][terminal])
        return input_nodes, output_nodes

    def flux_connections_matrix(self, flux_zero_elements):
        """
        Returns matrix A of flux connection equations in form A \vec{Phi} = 0, where \vec{Phi} is a node fluxes vector
        """
        node_names, connections = self.connections_circuit()
        constraint_equations = []
        for element in self.elements.values():
            flux_equation = np.zeros((len(node_names)))
            if element.type_ in flux_zero_elements:
                input_nodes, output_nodes = self.element_node_mapping(element)
                input_nodes_ids = [node_names.index(node) if node in node_names else None \
                                   for node in input_nodes]
                output_nodes_ids = [node_names.index(node) if node in node_names else None \
                                    for node in output_nodes]
                if element.lumped:
                    if input_nodes_ids[0] is not None:
                        flux_equation[input_nodes_ids[0]] = 1
                    if output_nodes_ids[0] is not None:
                        flux_equation[output_nodes_ids[0]] = -1
                    constraint_equations.append(flux_equation)
                else:
                    raise NotImplementedError
            if element.type_ == 'TL':
                # we consider multi conductor transmission line
                input_nodes, output_nodes = self.element_node_mapping(element)
                input_nodes_ids = [node_names.index(node) if node in node_names else None \
                                   for node in input_nodes]
                output_nodes_ids = [node_names.index(node) if node in node_names else None \
                                    for node in output_nodes]
                if 'L' in flux_zero_elements:
                    for id_, input_node_id in enumerate(input_nodes_ids):
                        if input_node_id is not None:
                            flux_equation[input_nodes_ids[0]] = 1
                        if output_nodes_ids[id_] is not None:
                            flux_equation[output_nodes_ids[id_]] = -1
                        constraint_equations.append(flux_equation)

        # print(constraint_equations)
        if not len(constraint_equations):
            constraint_equations = [np.zeros(node_names)]
        flux_connections_matrix = np.zeros((len(constraint_equations), len(node_names)))
        for i, v in enumerate(constraint_equations):
            flux_connections_matrix[i, :] = v
        # print(flux_connections_matrix)
        return flux_connections_matrix

    @staticmethod
    def gauss_jordan_elimination(mat, full_output=False):
        """
        The method provides Gauss-Jordan elimination for matrix in the form (A|b)
        to find fundamental system of solutions
        :param mat: matrix in the form (A|b)
        :param full_output: if True, when returns ordering parameters
        """

        def p_ij_mapping(mat, i, j):
            """
            Swap two rows
            """
            mat[[i, j]] = mat[[j, i]]

        def d_i_lamda(mat, i, lamda):
            """
            Multiply row by lamda
            """
            mat[i] = np.asarray([a * lamda for a in mat[i]])

        def t_ij_lamda(mat, i, j, lamda):
            """
            Add to row i another multiplied row
            """
            mat[i] = np.asarray([(a + b * lamda) for a, b in zip(mat[i], mat[j])])

        count = 0
        order = []
        n = mat.shape[1] - 1  # number of variables
        m = mat.shape[1]  # number of equations
        r = 0
        for j in range(mat.shape[1]):
            column = mat[count:, j]
            if np.all(column == 0):
                continue
            order.append(j)
            r += 1
            for i in range(count, mat.shape[0]):
                # find pivot element in this column
                aij = mat[i, j]
                if aij != 0:
                    p_ij_mapping(mat, count, i)
                    d_i_lamda(mat, count, 1 / aij)
                    break
            for k in range(mat.shape[0]):
                if k != count:
                    a_kj = mat[k, j]
                    t_ij_lamda(mat, k, count, -a_kj)
            count += 1
        # print(order)
        # make new order of x vector
        for indx in range(mat.shape[1]):
            if indx not in order:
                order.append(indx)
        mat = mat[:, order]
        # print(r)
        # Er = mat[:r, :r] # eye matrix
        Phi = mat[:r, r:-1]
        b = mat[:r, -1]
        fss_mat = np.vstack((-Phi, np.eye(Phi.shape[1])))
        b = np.hstack((b, np.zeros(m - r)))
        # print(order)
        # reorder for the first variables
        order_in = [i for i in range(m)]
        reorder = [order.index(order_in[i]) for i in range(m)]
        mat = mat[:, reorder]
        fss_mat = fss_mat[reorder[:-1], :]
        b = b[reorder[:-1]]
        if full_output:
            return mat, fss_mat, b, (r, order, reorder)
        else:
            return mat, fss_mat, b

    def define_subspaces(self, subspace_type):
        """
        This method defines free, frozen or periodic subspaces.
        Free subspace is corresponding to free particles (without potential). Free variables are generated by isolated
        islands formed by capacitors.
        Frozen variables are corresponding to massless particles with potential energy.
        Periodic variables formed by superconducting islands where charge tunneling is possible.
        """
        if subspace_type not in ['free', 'frozen', 'periodic']:
            raise ValueError('Subspace type should be free, frozen or periodic!')
        flux_zero_elements = {'free': ['L', 'JJ', 'R'], 'frozen': ['C'], 'periodic': ['L', 'R']}
        flux_connections_matrix = self.flux_connections_matrix(flux_zero_elements[subspace_type])
        free_column = np.zeros(flux_connections_matrix.shape[0]).reshape(flux_connections_matrix.shape[0], 1)
        mat = np.hstack((flux_connections_matrix, free_column))
        mat, fss_mat, b = self.gauss_jordan_elimination(mat)
        return mat, fss_mat, b

    def get_variable_transformation(self):
        """
        Create transformation matrix T for free, frozen, periodic and extended variables:
        φ = Tθ, where T is a square invertible  matrix.
        """
        node_names, connections = self.connections_circuit()
        _, fss_frozen, _ = self.define_subspaces('frozen')
        _, fss_free, _ = self.define_subspaces('free')
        _, fss_periodic, _ = self.define_subspaces('periodic')
        fss_types = ['frozen'] * fss_frozen.shape[1] + ['free'] * fss_free.shape[1] + ['periodic'] * fss_periodic.shape[1]
        basis = np.hstack((fss_free, fss_frozen, fss_periodic))
        # print(basis, fss_types)
        # check linear independency of vector set
        mat = np.hstack((basis, np.zeros((basis.shape[0], 1))))
        mat, fss_mat, b, params_ = self.gauss_jordan_elimination(mat, full_output=True)
        rank = params_[0]
        order = params_[1][:rank]
        # print(rank, order)
        basis = basis[:, order]
        fss_types = [fss_types[i] for i in order]
        if basis.shape[1] < len(node_names):
            # add basis vectors to make transformation matrix invertible (find kernel)
            mat = np.hstack((basis.T, np.zeros((basis.shape[1], 1))))
            mat, kernel, b = self.gauss_jordan_elimination(mat)
            basis = np.hstack((basis, kernel))
            fss_types += ['extended' for i in range(kernel.shape[1])]
        self.linear_coordinate_transform = basis
        self.variables_types = fss_types
        return basis, fss_types

    def create_quantum_circuit(self):
        """
        Create quantum circuit
        """
        # make variables transformation
        li, c, ri, node_names = self.get_system_licri()
        c_new = np.einsum('ji,jk,kl->il', self.linear_coordinate_transform, c, self.linear_coordinate_transform)
        li_new = np.einsum('ji,jk,kl->il', self.linear_coordinate_transform, li, self.linear_coordinate_transform)
        # eliminate frozen variables (because the capacitance matrix is singular in the presence of them)
        # and free variables
        indx = len([i for i in self.variables_types if i in ['frozen', 'free']])
        self.li, self.ci = li_new[indx:, indx:], np.linalg.inv(c_new[indx:, indx:])

        # create quantum variables
        variables_types = self.variables_types[indx:]
        self.variables = []  # here we add only periodic and extended variables
        for i, v in enumerate(variables_types):
            from .qvariable import QVariable
            variable = QVariable('θ_{}_{}'.format(i, v))
            phase_periods = 1 if v == 'periodic' else self.phase_periods
            variable.create_grid(self.nodeNo, phase_periods)
            self.variables.append(variable)

    def grid_shape(self):
        return tuple([v.get_nodeNo() for v in self.variables])

    def create_phase_grid(self):
        """
        Creates a n-d grid of the phase variables, where n is the number of variables in the circuit,
        on which the circuit wavefunction depends.
        """
        axes = []
        for variable in self.variables:
            axes.append(variable.get_phase_grid())
        return np.meshgrid(*tuple(axes), indexing='ij')

    def create_charge_grid(self):
        """
        Creates a n-d grid of the charge variables, where n is the number of variables in the circuit,
        on which the circuit wavefunction, when transformed into charge representation, depends.
        """
        axes = []
        for variable in self.variables:
            axes.append(variable.get_charge_grid())
        return np.meshgrid(*tuple(axes), indexing='ij')

    def calculate_charge_potential(self):
        grid_shape = self.grid_shape()
        grid_size = np.prod(grid_shape)
        charge_grid = np.reshape(np.asarray(self.create_charge_grid()), (len(self.variables), grid_size))
        ecmat = 2 * e ** 2 * self.ci
        self.charge_potential = np.einsum('ij,ik,kj->j', charge_grid, ecmat, charge_grid)
        self.charge_potential = np.reshape(self.charge_potential, grid_shape)
        return self.charge_potential

    def calculate_phase_potential(self):
        grid_shape = self.grid_shape()
        grid_size = np.prod(grid_shape)
        phase_grid = np.reshape(np.asarray(self.create_phase_grid()), (len(self.variables), grid_size))
        Phi0 = h / 2 / e
        elmat = 1 / 2 * Phi0 ** 2 * self.li / (2 * np.pi) ** 2
        # liner part of phase potential
        self.phase_potential = np.einsum('ij,ik,kj->j', phase_grid, elmat, phase_grid)

        node_names, connections = self.connections_circuit()
        indx = len([i for i in self.variables_types if i in ['frozen', 'free']])
        node_phases = np.einsum('ij,jk->ik', self.linear_coordinate_transform[:, indx:], phase_grid)
        # nonlinear part of phase potential
        for element in self.elements.values():
            if hasattr(element, 'nonlinear_energy_term'):
                input_nodes, output_nodes = self.element_node_mapping(element)
                nodes_indx = [node_names.index(node) if node in node_names else None for node in
                              input_nodes + output_nodes]
                element_node_phases = [node_phases[i] if i is not None else np.zeros(node_phases.shape[1]) for i in
                                       nodes_indx]
                self.phase_potential += element.nonlinear_energy_term(element_node_phases)
        self.phase_potential = np.reshape(self.phase_potential, grid_shape)
        return self.phase_potential

    def hamiltonian_phase_action(self, state_vector):
        """
        Implements the action of the hamiltonian on the state vector describing the system in phase representation.
        :param state_vector: wavefunction to act upon
        :returns: wavefunction after action of the hamiltonian
        """
        psi = np.reshape(state_vector, self.charge_potential.shape)  # wavefunction in phase representation
        phi = np.fft.fftshift(np.fft.fftn(np.fft.fftshift(psi)))  # wavefunction in charge representation
        Up = self.phase_potential.ravel()*state_vector
        Tp = np.fft.ifftshift(np.fft.ifftn(np.fft.ifftshift(self.charge_potential*phi))).ravel()
        return Tp + Up

    def calculate_potentials(self):
        """
        Calculate potentials for Fourier-based hamiltonian action.
        """
        self.calculate_phase_potential()
        self.calculate_charge_potential()
        from scipy.sparse.linalg import LinearOperator
        self.hamiltonian = LinearOperator((np.prod(self.grid_shape()), np.prod(self.grid_shape())),
                                          matvec=self.hamiltonian_phase_action)
        return self.charge_potential, self.phase_potential




=======
    def autosplit(self):
        """
        Create new circuit consisting of 'subcircuits', breaking apart according to coupling_hints of elements.
        :return: Circuit consisting of Circuits with the same elements as the parent, except for the elements that
        are split by according to coupling_hints.
        """
        connections_split = []

        for element_name, element in self.elements.items():
            connections = self.connections[element_name]
            coupled_nodes = element.get_coupling_hints()

            for terminal1, node1 in connections.items():
                if node1 in self.shorted_nodes:
                    continue
                for terminal2, node2 in connections.items():
                    if node2 in self.shorted_nodes:
                        continue
                    if node1 == node2:
                        continue
                    for subsystem in coupled_nodes:
                        if terminal1 in subsystem and terminal2 in subsystem:
                            connections_split.append({node1, node2})

        # go bfs
        subgraphs = []
        disconnected_nodes = list(
            set([v for n in self.connections.values() for v in n.values() if v not in self.shorted_nodes]))
        while len(disconnected_nodes) > 0:
            subgraph = set()
            node_stack = [disconnected_nodes[0]]
            while len(node_stack) > 0:
                node = node_stack.pop()
                if node in disconnected_nodes:
                    disconnected_nodes.remove(node)
                else:
                    continue
                for connection in connections_split:
                    if node in connection:
                        node_stack.extend(connection)
                        subgraph = subgraph | connection
            subgraphs.append(frozenset(subgraph))

        # split subsystems
        subsystems = {subgraph: Circuit(name=(self.name, subgraph)) for subgraph in subgraphs}
        split_system = Circuit(name=(self.name, 'split'))

        circuit_nodes, connections_circuit = self.connections_circuit()

        for element_name, element in self.elements.items():
            connections = self.connections[element_name]

            splitting = {}
            for subsystem in subgraphs:
                part = subsystem & set(connections.values())
                part_keys = [k for k, v in connections.items() if v in part]
                if len(part_keys) > 0:
                    splitting[(element_name, subsystem)] = part_keys
            if len(splitting) < 2:
                split_elements = {(k,): element for k in splitting.keys()}
            else:
                split_elements = element.split(splitting=splitting)
            #         print(split_elements)

            for k, splitted_element in split_elements.items():
                connections_splitted_element = {k2: v for k2, v in connections_circuit[element_name].items()
                                                if k2 in splitted_element.get_terminal_names()}
                if len(k) == 1:
                    #                 system = subsystems[frozenset(connections_splitted_element.values())]
                    system = subsystems[k[0][1]]
                else:
                    system = split_system
                system.add_element(splitted_element, connections_splitted_element)

        split_system_nodes = split_system.connections_circuit()[0]
        for subgraph, subsystem in subsystems.items():
            for s in self.shorted_nodes:
                if s in subsystem.connections_circuit()[0]:
                    subsystem.short(s)
            # need to find which nodes are outward-facing
            connections = {n: n for n in subsystem.connections_circuit()[0] if n in split_system_nodes}
            split_system.add_element(subsystem.make_element(connections), connections)

        return split_system

    def find_subsystem_name_by_element(self, element):
        for name, subsystem_or_element in self.elements.items():
            if hasattr(subsystem_or_element, 'circuit'):
                if (element in subsystem_or_element.circuit.elements.values()
                        or element in subsystem_or_element.circuit.elements.keys()):
                    return name
        return None

    def rename_element(self, old_name, new_name):
        self.connections[new_name] = self.connections[old_name]
        self.elements[new_name] = self.elements[old_name]
        self.elements[new_name].name = new_name
        del self.connections[old_name]
        del self.elements[old_name]
>>>>>>> a4f618a3
<|MERGE_RESOLUTION|>--- conflicted
+++ resolved
@@ -59,7 +59,7 @@
     def connections_circuit(self):
         node_names = [name for name in self.node_names if name not in self.shorted_nodes]
         connections = {element_name: {k: v for k, v in connection.items()} \
-                       for element_name, connection in self.connections.items()}
+                            for element_name, connection in self.connections.items()}
         # for element_id, element, connection in zip(range(len(self.elements)), self.elements, connections):
         for element in self.elements.values():
             connection = connections[element.name]
@@ -73,7 +73,7 @@
 
     def get_system_licri(self, element_mask: List = None):
         """
-        Returns inverse inductance (li), inverse Josephson inductance (lji), capacitance (c) and resistance matrices (r) of system, including only
+        Returns inverse inductance (li), capacitance (c) and resistance matrices (r) of system, including only
         contributions by circuit elements in element_mask (all elements, if element_mask is None)
         :param element_mask:
         :return:
@@ -92,7 +92,7 @@
 
             if element not in element_mask:
                 continue
-            circuit_connection_ids = [node_names.index(connection[t]) if connection[t] in node_names else None \
+            circuit_connection_ids = [node_names.index(connection[t]) if connection[t] in node_names else None\
                                       for t in element.get_terminal_names()]
             li_el, c_el, ri_el = element.get_element_licri()
             for i1, i2 in enumerate(circuit_connection_ids):
@@ -104,7 +104,7 @@
                     li[i2, j2] += li_el[i1, j1]
                     c[i2, j2] += c_el[i1, j1]
                     ri[i2, j2] += ri_el[i1, j1]
-        self.li, self.c, self.li, self.node_names = li, c, ri, node_names
+
         return li, c, ri, node_names
 
     def get_terminal_names(self):
@@ -115,11 +115,7 @@
                 for terminal, node in self.terminal_nodes.items()}
 
     def compute_system_modes(self, num_modes=None):
-        """
-        Compute system modes in linear approximation
-        """
         li, c, ri, node_names = self.get_system_licri()
-        li = li
         zeros = np.zeros_like(li)
         identity = np.identity(li.shape[0])
 
@@ -127,10 +123,10 @@
         max_li = np.max(np.abs(li))
         max_c = np.max(np.abs(c))
 
-        li_norm = li / max_li
-        c_norm = c / max_c
-
-        ri_norm = ri / np.sqrt(max_li * max_c)
+        li_norm = li/max_li
+        c_norm = c/max_c
+
+        ri_norm = ri/np.sqrt(max_li*max_c)
 
         b = np.hstack([
             np.vstack([zeros, identity]),
@@ -146,11 +142,11 @@
         else:
             w, v = eigs(a, k=num_modes, M=b, which='SM')
 
-        self.w = w * np.sqrt(max_li / max_c)
+        self.w = w*np.sqrt(max_li/max_c)
         self.v = v
         self.solution_valid = True
 
-        return w * np.sqrt(max_li / max_c), v, node_names
+        return w*np.sqrt(max_li/max_c), v, node_names
 
     def system_modes_to_element_modes(self, system_modes, elements):
         node_names, circuit_connections = self.connections_circuit()
@@ -189,12 +185,12 @@
             modes = self.v
 
         for mode_id in range(modes.shape[1]):
-            voltages = modes[modes.shape[0] // 2:, mode_id]
-            phases = modes[:modes.shape[0] // 2, mode_id]
-            element_energies.append(np.conj(phases).T @ li_el @ phases + np.conj(voltages).T @ c_el @ voltages)
-            total_energies.append(np.conj(phases).T @ li @ phases + np.conj(voltages).T @ c @ voltages)
-
-        return np.asarray(element_energies) / np.asarray(total_energies)
+            voltages = modes[modes.shape[0]//2:, mode_id]
+            phases = modes[:modes.shape[0]//2, mode_id]
+            element_energies.append(np.conj(phases).T@li_el@phases + np.conj(voltages).T@c_el@voltages)
+            total_energies.append(np.conj(phases).T@li@phases + np.conj(voltages).T@c@voltages)
+
+        return np.asarray(element_energies)/np.asarray(total_energies)
 
     def make_element(self, nodes: Mapping[Any, Any], cutoff_low: float = 1e3, cutoff_high: float = 1e11):
         from .subcircuit import Subcircuit
@@ -210,13 +206,112 @@
 
         mode_mask = np.logical_and(np.imag(self.w) >= cutoff_low, np.imag(self.w) <= cutoff_high)
 
-        modes = self.v[:self.v.shape[0] // 2, :]
+        modes = self.v[:self.v.shape[0]//2, :]
         modes = modes[:, mode_mask]
         modes = {mode_id: modes[:, mode_id] for mode_id in range(modes.shape[1])}
 
         return Subcircuit(self, modes=modes, nodes=nodes)
 
-<<<<<<< HEAD
+    def autosplit(self):
+        """
+        Create new circuit consisting of 'subcircuits', breaking apart according to coupling_hints of elements.
+        :return: Circuit consisting of Circuits with the same elements as the parent, except for the elements that
+        are split by according to coupling_hints.
+        """
+        connections_split = []
+
+        for element_name, element in self.elements.items():
+            connections = self.connections[element_name]
+            coupled_nodes = element.get_coupling_hints()
+
+            for terminal1, node1 in connections.items():
+                if node1 in self.shorted_nodes:
+                    continue
+                for terminal2, node2 in connections.items():
+                    if node2 in self.shorted_nodes:
+                        continue
+                    if node1 == node2:
+                        continue
+                    for subsystem in coupled_nodes:
+                        if terminal1 in subsystem and terminal2 in subsystem:
+                            connections_split.append({node1, node2})
+
+        # go bfs
+        subgraphs = []
+        disconnected_nodes = list(
+            set([v for n in self.connections.values() for v in n.values() if v not in self.shorted_nodes]))
+        while len(disconnected_nodes) > 0:
+            subgraph = set()
+            node_stack = [disconnected_nodes[0]]
+            while len(node_stack) > 0:
+                node = node_stack.pop()
+                if node in disconnected_nodes:
+                    disconnected_nodes.remove(node)
+                else:
+                    continue
+                for connection in connections_split:
+                    if node in connection:
+                        node_stack.extend(connection)
+                        subgraph = subgraph | connection
+            subgraphs.append(frozenset(subgraph))
+
+        # split subsystems
+        subsystems = {subgraph: Circuit(name=(self.name, subgraph)) for subgraph in subgraphs}
+        split_system = Circuit(name=(self.name, 'split'))
+
+        circuit_nodes, connections_circuit = self.connections_circuit()
+
+        for element_name, element in self.elements.items():
+            connections = self.connections[element_name]
+
+            splitting = {}
+            for subsystem in subgraphs:
+                part = subsystem & set(connections.values())
+                part_keys = [k for k, v in connections.items() if v in part]
+                if len(part_keys) > 0:
+                    splitting[(element_name, subsystem)] = part_keys
+            if len(splitting) < 2:
+                split_elements = {(k,): element for k in splitting.keys()}
+            else:
+                split_elements = element.split(splitting=splitting)
+            #         print(split_elements)
+
+            for k, splitted_element in split_elements.items():
+                connections_splitted_element = {k2: v for k2, v in connections_circuit[element_name].items()
+                                                if k2 in splitted_element.get_terminal_names()}
+                if len(k) == 1:
+                    #                 system = subsystems[frozenset(connections_splitted_element.values())]
+                    system = subsystems[k[0][1]]
+                else:
+                    system = split_system
+                system.add_element(splitted_element, connections_splitted_element)
+
+        split_system_nodes = split_system.connections_circuit()[0]
+        for subgraph, subsystem in subsystems.items():
+            for s in self.shorted_nodes:
+                if s in subsystem.connections_circuit()[0]:
+                    subsystem.short(s)
+            # need to find which nodes are outward-facing
+            connections = {n: n for n in subsystem.connections_circuit()[0] if n in split_system_nodes}
+            split_system.add_element(subsystem.make_element(connections), connections)
+
+        return split_system
+
+    def find_subsystem_name_by_element(self, element):
+        for name, subsystem_or_element in self.elements.items():
+            if hasattr(subsystem_or_element, 'circuit'):
+                if (element in subsystem_or_element.circuit.elements.values()
+                        or element in subsystem_or_element.circuit.elements.keys()):
+                    return name
+        return None
+
+    def rename_element(self, old_name, new_name):
+        self.connections[new_name] = self.connections[old_name]
+        self.elements[new_name] = self.elements[old_name]
+        self.elements[new_name].name = new_name
+        del self.connections[old_name]
+        del self.elements[old_name]
+
     def element_node_mapping(self, element):
         input_nodes, output_nodes = [], []
         for terminal in self.connections[element.name]:
@@ -494,108 +589,3 @@
         self.hamiltonian = LinearOperator((np.prod(self.grid_shape()), np.prod(self.grid_shape())),
                                           matvec=self.hamiltonian_phase_action)
         return self.charge_potential, self.phase_potential
-
-
-
-
-=======
-    def autosplit(self):
-        """
-        Create new circuit consisting of 'subcircuits', breaking apart according to coupling_hints of elements.
-        :return: Circuit consisting of Circuits with the same elements as the parent, except for the elements that
-        are split by according to coupling_hints.
-        """
-        connections_split = []
-
-        for element_name, element in self.elements.items():
-            connections = self.connections[element_name]
-            coupled_nodes = element.get_coupling_hints()
-
-            for terminal1, node1 in connections.items():
-                if node1 in self.shorted_nodes:
-                    continue
-                for terminal2, node2 in connections.items():
-                    if node2 in self.shorted_nodes:
-                        continue
-                    if node1 == node2:
-                        continue
-                    for subsystem in coupled_nodes:
-                        if terminal1 in subsystem and terminal2 in subsystem:
-                            connections_split.append({node1, node2})
-
-        # go bfs
-        subgraphs = []
-        disconnected_nodes = list(
-            set([v for n in self.connections.values() for v in n.values() if v not in self.shorted_nodes]))
-        while len(disconnected_nodes) > 0:
-            subgraph = set()
-            node_stack = [disconnected_nodes[0]]
-            while len(node_stack) > 0:
-                node = node_stack.pop()
-                if node in disconnected_nodes:
-                    disconnected_nodes.remove(node)
-                else:
-                    continue
-                for connection in connections_split:
-                    if node in connection:
-                        node_stack.extend(connection)
-                        subgraph = subgraph | connection
-            subgraphs.append(frozenset(subgraph))
-
-        # split subsystems
-        subsystems = {subgraph: Circuit(name=(self.name, subgraph)) for subgraph in subgraphs}
-        split_system = Circuit(name=(self.name, 'split'))
-
-        circuit_nodes, connections_circuit = self.connections_circuit()
-
-        for element_name, element in self.elements.items():
-            connections = self.connections[element_name]
-
-            splitting = {}
-            for subsystem in subgraphs:
-                part = subsystem & set(connections.values())
-                part_keys = [k for k, v in connections.items() if v in part]
-                if len(part_keys) > 0:
-                    splitting[(element_name, subsystem)] = part_keys
-            if len(splitting) < 2:
-                split_elements = {(k,): element for k in splitting.keys()}
-            else:
-                split_elements = element.split(splitting=splitting)
-            #         print(split_elements)
-
-            for k, splitted_element in split_elements.items():
-                connections_splitted_element = {k2: v for k2, v in connections_circuit[element_name].items()
-                                                if k2 in splitted_element.get_terminal_names()}
-                if len(k) == 1:
-                    #                 system = subsystems[frozenset(connections_splitted_element.values())]
-                    system = subsystems[k[0][1]]
-                else:
-                    system = split_system
-                system.add_element(splitted_element, connections_splitted_element)
-
-        split_system_nodes = split_system.connections_circuit()[0]
-        for subgraph, subsystem in subsystems.items():
-            for s in self.shorted_nodes:
-                if s in subsystem.connections_circuit()[0]:
-                    subsystem.short(s)
-            # need to find which nodes are outward-facing
-            connections = {n: n for n in subsystem.connections_circuit()[0] if n in split_system_nodes}
-            split_system.add_element(subsystem.make_element(connections), connections)
-
-        return split_system
-
-    def find_subsystem_name_by_element(self, element):
-        for name, subsystem_or_element in self.elements.items():
-            if hasattr(subsystem_or_element, 'circuit'):
-                if (element in subsystem_or_element.circuit.elements.values()
-                        or element in subsystem_or_element.circuit.elements.keys()):
-                    return name
-        return None
-
-    def rename_element(self, old_name, new_name):
-        self.connections[new_name] = self.connections[old_name]
-        self.elements[new_name] = self.elements[old_name]
-        self.elements[new_name].name = new_name
-        del self.connections[old_name]
-        del self.elements[old_name]
->>>>>>> a4f618a3
